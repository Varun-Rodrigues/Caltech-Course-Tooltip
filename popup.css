--- conflicted
+++ resolved
@@ -1,14 +1,5 @@
 /**
  * Caltech Course Code Tooltip Extension - Popup Interface Styles
-<<<<<<< HEAD
- * 
- * Modern CSS styles for the extension's popup interface with support for:
- * - Professional Caltech branding
- * - Responsive design principles
- * - Dark mode compatibility
- * - Accessibility features
- * - Smooth animations and interactions
-=======
  * ============================================================
  * 
  * This stylesheet defines the visual design and layout for the extension's popup interface.
@@ -29,7 +20,6 @@
  * - Toggle switches for settings
  * - Course lookup input and results
  * - Problem reporting section
->>>>>>> 6caa8a6c
  * 
  * @author Varun Rodrigues
  * @version 2.0
